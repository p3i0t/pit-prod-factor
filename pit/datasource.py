import datetime
from pathlib import Path
from typing import List, Optional, Protocol, Tuple, Union

import polars as pl
import polars.selectors as cs
from dlkit.utils import get_time_slots
from loguru import logger

<<<<<<< HEAD
from pit.dr_context import DatareaderContext
from pit.prod import get_bars
=======
from pit import get_bars
from pit.dr_context import DatareaderContext
>>>>>>> b85f2e46
from pit.tcalendar import _parse_dhm
from pit.utils import any2date

__all__ = [
  "DataSource",
  "OfflineDataSource",
  "OnlineV2DownsampleDataSource",
  "Online10minDatareaderDataSource",
]


class DataSource(Protocol):
  name = ""

  def collect(self) -> pl.DataFrame: ...


class OfflineDataSource(DataSource):
<<<<<<< HEAD
  """Data source loading offline data from disk.
  (1) select columns, e.g. `date`, `symbol`, x_columns, y_columns;
  (2) select samples by universe;
  (3) select samples in the date range;
  (4) fill NaN with null (i.e. None in polars); Unlike pandas, computation on NaN results in NaN in polars.

  Args:
      # df (pl.LazyFrame): input lazy polars dataframe.
      columns (list[str]): columns to select to construct dataset.
      universe (Optional[str], optional): universe to use. Defaults to None.
      date_range (Optional[tuple[Datetime, Datetime]], optional): filter on date range. Defaults to None.
      date_col (Optional[str], optional): date column for date range filtering. Defaults to None.
      fill_nan (bool, optional): whether fill NaN with null. Defaults to True.
  """

  name = "offline"

  def __init__(
    self,
    data_path: Union[str, Path, List[str], List[Path]],
    columns: list[str],
    *,
    universe: Optional[str] = None,
    date_range: Optional[tuple[datetime.date, datetime.date]] = None,
    date_col: Optional[str] = None,
    fill_nan: bool = True,
  ) -> None:
    super().__init__()
    df: pl.LazyFrame = pl.scan_parquet(data_path)

    if universe:
      df = df.filter(pl.col(universe))
    # must be behind universe filter, because `universe` column is not in `columns``.
    df = df.select(columns)
    if date_range:
      begin, end = date_range
      begin = any2date(begin)
      end = any2date(end)
      if date_col is None:
        raise ValueError("date_col should not be None if date_range is not None.")
      else:
        if date_col not in columns:
          raise ValueError(f"date_col {date_col} not available in columns.")
      df = df.filter(pl.col(date_col).is_between(pl.lit(begin), pl.lit(end)))
    if fill_nan:
      df = df.with_columns(cs.numeric().fill_nan(pl.lit(None)))
    self.df_lazy = df

  def collect(self) -> pl.DataFrame:
    return self.df_lazy.collect()
=======
    """Data source loading offline data from disk.
    (1) select columns, e.g. `date`, `symbol`, x_columns, y_columns;
    (2) select samples by universe;
    (3) select samples in the date range;
    (4) fill NaN with null (i.e. None in polars); Unlike pandas, computation on NaN results in NaN in polars.

    Args:
        # df (pl.LazyFrame): input lazy polars dataframe.
        columns (list[str]): columns to select to construct dataset.
        universe (Optional[str], optional): universe to use. Defaults to None.
        date_range (Optional[tuple[Datetime, Datetime]], optional): filter on date range. Defaults to None.
        date_col (Optional[str], optional): date column for date range filtering. Defaults to None.
        fill_nan (bool, optional): whether fill NaN with null. Defaults to True.
    """

    name = "offline"

    def __init__(
        self,
        data_path: Union[str, Path, List[str], List[Path]],
        columns: list[str],
        *,
        universe: Optional[str] = None,
        date_range: Optional[tuple[datetime.date, datetime.date]] = None,
        date_col: Optional[str] = None,
        fill_nan: bool = True,
    ) -> None:
        super().__init__()
        df: pl.LazyFrame = pl.scan_parquet(data_path)

        if universe:
            df = df.filter(pl.col(universe))
        # must be behind universe filter, because `universe` column is not in `columns``.
        df = df.select(columns)
        if date_range:
            begin, end = date_range
            begin = any2date(begin)
            end = any2date(end)
            if date_col is None:
                raise ValueError(
                    "date_col should not be None if date_range is not None."
                )
            else:
                if date_col not in columns:
                    raise ValueError(f"date_col {date_col} not available in columns.")
            df = df.filter(pl.col(date_col).is_between(pl.lit(begin), pl.lit(end)))
        if fill_nan:
            df = df.with_columns(cs.numeric().fill_nan(pl.lit(None)))
        self.df_lazy = df

    def collect(self) -> pl.DataFrame:
        return self.df_lazy.collect()
>>>>>>> b85f2e46


def bars_ops_combinations(
  bars: list[str], ops: Optional[list[str]] = None
) -> tuple[list[pl.Expr], list[str]]:
  if ops is None:
    ops = ["mean", "std", "skew", "kurt"]
  expr_list = []
  columns = []
  for col in bars:
    for op in ops:
      if op == "mean":
        expr_list.append(pl.col(col).mean().alias(f"{col}_mean"))
        columns.append(f"{col}_mean")
      elif op == "std":
        expr_list.append(pl.col(col).std().alias(f"{col}_std"))
        columns.append(f"{col}_std")
      elif op == "skew":
        expr_list.append(pl.col(col).skew().alias(f"{col}_skew"))
        columns.append(f"{col}_skew")
      elif op == "kurt":
        expr_list.append(pl.col(col).kurtosis().alias(f"{col}_kurt"))
        columns.append(f"{col}_kurt")
  return expr_list, columns


class OnlineV2DownsampleDataSource(DataSource):
  """Data source loading online 1min data and downsampling using polars."""

  name = "online_downsample_v2"

  def __init__(
    self,
    slot_range: Tuple[str, str],
    *,
    universe: Optional[str] = None,
    date_range: Optional[tuple[datetime.date, datetime.date]] = None,
    fill_nan: bool = True,
    verbose=False,
  ) -> None:
    super().__init__()
    self.slot_range = slot_range
    self.universe = universe
    self.date_range = date_range
    self.fill_nan = fill_nan
    self.verbose = verbose

  def collect(self) -> pl.DataFrame:
    import itertools
    from time import perf_counter

    cols = get_bars(feature_set="v2")
    try:
      import datareader as dr

      dr.URL.DB73 = "clickhouse://test_wyw_allread:3794b0c0@10.25.1.73:9000"
      dr.URL.DB72 = "clickhouse://alpha_read:32729afc@10.25.1.72:9000"
    except ImportError:
      raise ImportError("Error: module datareader not found")

    x_begin, x_end = self.slot_range
    if self.date_range:
      infer_begin, infer_end = self.date_range
    else:
      today = any2date("today")
      infer_begin, infer_end = today, today

    slots_1min = get_time_slots(start=x_begin, end=x_end, freq_in_min=1)

    with DatareaderContext() as dr:
      s = perf_counter()
      df_1min: pl.DataFrame = dr.read(
        dr.meta.StockMinute(columns=cols, version="2", abbr=True, production=True),
        begin=infer_begin,
        end=infer_end,
        at=slots_1min,
        df_lib="polars",
      )
      t = perf_counter() - s
      logger.info(f"read 1min bars from datareader, time elapsed: {t:.2f}s")

      if self.universe:
        df_univ: pl.DataFrame = dr.read(
          dr.m.StockUniverse(self.universe),
          begin=infer_begin,
          end=infer_end,
          df_lib="polars",
        )
<<<<<<< HEAD
        df_1min = df_univ.join(df_1min, on=["date", "symbol"], how="left")

    if df_1min.shape[0] == 0:
      logger.error("no 1min bars available.")

    # get full valid universe, i.e. symbols with complete 1min bars
    symbols_complete: pl.Series = (
      df_1min.select(["symbol", "time"])
      .group_by("symbol")
      .agg(pl.col("time").count().alias("count"))
      .filter(pl.col("count") == len(slots_1min))
      .get_column("symbol")
    )
    df_1min = df_1min.filter(pl.col("symbol").is_in(symbols_complete))

    s = perf_counter()
    meta_cols = ["date", "symbol", "time"]
    expr_list, agg_columns = bars_ops_combinations(cols, ops=["mean", "std"])
    expr_list.append(pl.col("time").count().alias("count"))  # for debug

    df = (
      df_1min.lazy()
      .sort(by=meta_cols)
      .group_by_dynamic(
        index_column="time",
        every="10m",
        period="9m",
        offset="1m",
        group_by=["symbol", "date"],
        closed="both",
        include_boundaries=True,
      )
      .agg(expr_list)
    ).collect()

    df: pl.DataFrame = df.with_columns(
      [
        pl.col("_upper_boundary").dt.strftime("%H%M").alias("slot"),
        # pl.col('_upper_boundary').dt.strftime('%Y-%m-%d').alias('date')
      ]
    )
    t = perf_counter() - s
    logger.info(f"downsampling, time elapsed: {t:.2f}s")
    data_complete = all(df.select(pl.col("count") == 10).to_series().to_list())
    logger.info(f"all window has complete 10 minute bars: {data_complete}")

    # long to wide
    s = perf_counter()
    slots = df.get_column("slot").unique().sort().to_list()
    if self.verbose is True:
      logger.info("[debug] df after downsample:", df.select(["date", "symbol"]).head(5))
    df = df.pivot(on="slot", index=["symbol", "date"], values=agg_columns)
    if self.verbose is True:
      logger.info("[debug] df after pivot:", df.select(["date", "symbol"]).head(5))
    name_mapping = {
      f"{col}_slot_{slt}": f"{col}_{slt}"
      for col, slt in itertools.product(agg_columns, slots)
    }
    df = df.rename(name_mapping)

    if self.fill_nan:
      df = df.with_columns(cs.numeric().fill_nan(pl.lit(None)))
    t = perf_counter() - s
    logger.info(f"dataframe pivot, shape: {df.shape}, time elapsed: {t:.2f}s")
    return df


class Online10minDatareaderDataSource(DataSource):
  """Data source for inference loading 10min downsampled data from datareader."""

  name = "online_10min_datareader"

  def __init__(
    self,
    slot_range: Tuple[str, str],
    *,
    universe: Optional[str] = None,
    date_range: Optional[tuple[datetime.date, datetime.date]] = None,
    fill_nan: bool = True,
  ) -> None:
    super().__init__()
    self.slot_range = slot_range
    self.universe = universe
    self.date_range = date_range
    self.fill_nan = fill_nan

  def collect(self) -> pl.DataFrame:
    import importlib

    cols = get_bars(feature_set="v2")
    try:
      dr = importlib.import_module("datareader")
    except ImportError:
      raise ImportError("Error: module datareader not found")
    x_slots_l = get_time_slots(
      start=self.slot_range[0],
      end=self.slot_range[1],
      freq_in_min=10,
      bar_on_the_right=False,
    )
    x_slots_r = get_time_slots(
      start=self.slot_range[0],
      end=self.slot_range[1],
      freq_in_min=10,
      bar_on_the_right=True,
    )
    agg_pairs = ["avg", "stddevSamp"]
    slot_dict = {rr: (ll, rr) for ll, rr in zip(x_slots_l, x_slots_r)}

    df_merged = pl.DataFrame()
    for r_slot, _slot_range in slot_dict.items():
      # for loop in case the datareader explodes.
      begin, end = _slot_range
      df: pl.DataFrame = dr.read(
        dr.meta.StockMinuteDownsample(
          time={r_slot: _slot_range},
          columns=cols,
          agg=agg_pairs,
          version="2",
          abbr=True,
          production=True,
        ),
        begin=begin,
        end=end,
        df_lib="polars",
      )
      if df_merged.is_empty():
        df_merged = df
      else:
        df_merged = df_merged.join(df, on=["date", "symbol"], how="left")

    if self.universe:
      df_univ: pl.DataFrame = dr.read(
        dr.m.StockUniverse(self.universe), begin=begin, end=end, df_lib="polars"
      )
      df_merged = df_univ.join(df_merged, on=["date", "symbol"], how="left")

    df_merged.columns = [
      c.replace("avg", "mean").replace("stddevSamp", "std") for c in df_merged.columns
    ]
    if self.fill_nan:
      df_merged = df_merged.with_columns(
        cs.numeric().fill_nan(pl.lit(None))
      )
    return df_merged


class IntradayReturnDataSource(DataSource):
  name = "intraday_return"

  def __init__(
    self,
    data_path: Path,
    slot: str | list[str],
    duration: str | list[str] = "20m",
    price="close",
  ) -> None:
    super().__init__()
    self.data_path = data_path
    self.slot = slot if isinstance(slot, list) else [slot]
    duration = duration if isinstance(duration, list) else [duration]
    assert all([d[-1] == "m" for d in duration])
    self.duration = [_parse_dhm(d)[1] for d in duration]
    self.price = price

  def collect(self) -> pl.DataFrame:
    x_slots = get_time_slots(
      start="0930", end="1500", freq_in_min=1, bar_on_the_right=True
    )
    l_indices = [x_slots.index(s) for s in self.slot]
    import datetime
    import itertools

    all_triples = [
      (ll, ll + dd, dd) for ll, dd in itertools.product(l_indices, self.duration)
    ]
    all_slot_triples = [(x_slots[ll], x_slots[rr], dd) for ll, rr, dd in all_triples]
    all_slots = set()

    def slot_to_time(_x):
      return datetime.datetime.strptime(_x, "%H%M").time()

    for ll, rr, dd in all_slot_triples:
      all_slots.add(slot_to_time(ll))
      all_slots.add(slot_to_time(rr))

    with pl.StringCache():
      df = pl.scan_parquet(self.data_path)
      df = df.filter(pl.col("time").dt.time().is_in(all_slots))
      df = df.with_columns(pl.col("time").dt.strftime("%H%M").alias("slot")).collect()

      df_ret = df.pivot(on="slot", index=["symbol", "date"], values=self.price)
      df = df_ret.drop([_s.strftime("%H%M") for _s in all_slots])
      df_ret = df_ret.with_columns(
        pl.col(_t).truediv(pl.col(_s)).sub(1.0).alias(f"ret_{_s}_{_d}m")
        for _s, _t, _d in all_slot_triples
      )
      return df_ret
=======
        t = perf_counter() - s
        logger.info(f"downsampling, time elapsed: {t:.2f}s")
        data_complete = all(df.select(pl.col("count") == 10).to_series().to_list())
        logger.info(f"all window has complete 10 minute bars: {data_complete}")

        # long to wide
        s = perf_counter()
        slots = df.get_column("slot").unique().sort().to_list()
        if self.verbose is True:
            logger.info(
                "[debug] df after downsample:", df.select(["date", "symbol"]).head(5)
            )
        df = df.pivot(index=["symbol", "date"], on="slot", values=agg_columns)
        if self.verbose is True:
            logger.info(
                "[debug] df after pivot:", df.select(["date", "symbol"]).head(5)
            )
        name_mapping = {
            f"{col}_slot_{slt}": f"{col}_{slt}"
            for col, slt in itertools.product(agg_columns, slots)
        }
        df = df.rename(name_mapping)

        if self.fill_nan:
            df = df.with_columns(cs.numeric().fill_nan(pl.lit(None)))
        t = perf_counter() - s
        logger.info(f"dataframe pivot, shape: {df.shape}, time elapsed: {t:.2f}s")
        return df


class Online10minDatareaderDataSource(DataSource):
    """Data source for inference loading 10min downsampled data from datareader."""

    name = "online_10min_datareader"

    def __init__(
        self,
        slot_range: Tuple[str, str],
        *,
        universe: Optional[str] = None,
        date_range: Optional[tuple[datetime.date, datetime.date]] = None,
        fill_nan: bool = True,
    ) -> None:
        super().__init__()
        self.slot_range = slot_range
        self.universe = universe
        self.date_range = date_range
        self.fill_nan = fill_nan

    def collect(self) -> pl.DataFrame:
        import importlib

        cols = get_bars(feature_set="v2")
        try:
            dr = importlib.import_module("datareader")
        except ImportError:
            raise ImportError("Error: module datareader not found")
        x_slots_l = get_time_slots(
            start=self.slot_range[0],
            end=self.slot_range[1],
            freq_in_min=10,
            bar_on_the_right=False,
        )
        x_slots_r = get_time_slots(
            start=self.slot_range[0],
            end=self.slot_range[1],
            freq_in_min=10,
            bar_on_the_right=True,
        )
        agg_pairs = ["avg", "stddevSamp"]
        slot_dict = {rr: (ll, rr) for ll, rr in zip(x_slots_l, x_slots_r)}

        df_merged = pl.DataFrame()
        for r_slot, _slot_range in slot_dict.items():
            # for loop in case the datareader explodes.
            begin, end = _slot_range
            df: pl.DataFrame = dr.read(
                dr.meta.StockMinuteDownsample(
                    time={r_slot: _slot_range},
                    columns=cols,
                    agg=agg_pairs,
                    version="2",
                    abbr=True,
                    production=True,
                ),
                begin=begin,
                end=end,
                df_lib="polars",
            )
            if df_merged.is_empty():
                df_merged = df
            else:
                df_merged = df_merged.join(df, on=["date", "symbol"], how="left")

        if self.universe:
            df_univ: pl.DataFrame = dr.read(
                dr.m.StockUniverse(self.universe), begin=begin, end=end, df_lib="polars"
            )
            df_merged = df_univ.join(df_merged, on=["date", "symbol"], how="left")

        df_merged.columns = [
            c.replace("avg", "mean").replace("stddevSamp", "std")
            for c in df_merged.columns
        ]
        if self.fill_nan:
            df_merged = df_merged.with_columns(
                cs.numeric().fill_nan(pl.lit(None))
            )
        return df_merged


class IntradayReturnDataSource(DataSource):
    name = "intraday_return"

    def __init__(
        self,
        data_path: Path,
        slot: str | list[str],
        duration: str | list[str] = "20m",
        price="close",
    ) -> None:
        super().__init__()
        self.data_path = data_path
        self.slot = slot if isinstance(slot, list) else [slot]
        duration = duration if isinstance(duration, list) else [duration]
        assert all([d[-1] == "m" for d in duration])
        self.duration = [_parse_dhm(d)[1] for d in duration]
        self.price = price

    def collect(self) -> pl.DataFrame:
        x_slots = get_time_slots(
            start="0930", end="1500", freq_in_min=1, bar_on_the_right=True
        )
        l_indices = [x_slots.index(s) for s in self.slot]
        import datetime
        import itertools

        all_triples = [
            (ll, ll + dd, dd) for ll, dd in itertools.product(l_indices, self.duration)
        ]
        all_slot_triples = [
            (x_slots[ll], x_slots[rr], dd) for ll, rr, dd in all_triples
        ]
        all_slots = set()

        def slot_to_time(_x):
            return datetime.datetime.strptime(_x, "%H%M").time()

        for ll, rr, dd in all_slot_triples:
            all_slots.add(slot_to_time(ll))
            all_slots.add(slot_to_time(rr))

        with pl.StringCache():
            df = pl.scan_parquet(self.data_path)
            df = df.filter(pl.col("time").dt.time().is_in(all_slots))
            df = df.with_columns(
                pl.col("time").dt.strftime("%H%M").alias("slot")
            ).collect()

            df_ret = df.pivot(
                index=["symbol", "date"], on="slot", values=self.price
            )
            df = df_ret.drop([_s.strftime("%H%M") for _s in all_slots])
            df_ret = df_ret.with_columns(
                pl.col(_t).truediv(pl.col(_s)).sub(1.0).alias(f"ret_{_s}_{_d}m")
                for _s, _t, _d in all_slot_triples
            )
            return df_ret
>>>>>>> b85f2e46
<|MERGE_RESOLUTION|>--- conflicted
+++ resolved
@@ -7,13 +7,8 @@
 from dlkit.utils import get_time_slots
 from loguru import logger
 
-<<<<<<< HEAD
 from pit.dr_context import DatareaderContext
 from pit.prod import get_bars
-=======
-from pit import get_bars
-from pit.dr_context import DatareaderContext
->>>>>>> b85f2e46
 from pit.tcalendar import _parse_dhm
 from pit.utils import any2date
 
@@ -32,7 +27,6 @@
 
 
 class OfflineDataSource(DataSource):
-<<<<<<< HEAD
   """Data source loading offline data from disk.
   (1) select columns, e.g. `date`, `symbol`, x_columns, y_columns;
   (2) select samples by universe;
@@ -64,79 +58,27 @@
     df: pl.LazyFrame = pl.scan_parquet(data_path)
 
     if universe:
-      df = df.filter(pl.col(universe))
+        df = df.filter(pl.col(universe))
     # must be behind universe filter, because `universe` column is not in `columns``.
     df = df.select(columns)
     if date_range:
-      begin, end = date_range
-      begin = any2date(begin)
-      end = any2date(end)
-      if date_col is None:
-        raise ValueError("date_col should not be None if date_range is not None.")
-      else:
-        if date_col not in columns:
-          raise ValueError(f"date_col {date_col} not available in columns.")
-      df = df.filter(pl.col(date_col).is_between(pl.lit(begin), pl.lit(end)))
+        begin, end = date_range
+        begin = any2date(begin)
+        end = any2date(end)
+        if date_col is None:
+            raise ValueError(
+                "date_col should not be None if date_range is not None."
+            )
+        else:
+            if date_col not in columns:
+                raise ValueError(f"date_col {date_col} not available in columns.")
+        df = df.filter(pl.col(date_col).is_between(pl.lit(begin), pl.lit(end)))
     if fill_nan:
-      df = df.with_columns(cs.numeric().fill_nan(pl.lit(None)))
+        df = df.with_columns(cs.numeric().fill_nan(pl.lit(None)))
     self.df_lazy = df
 
   def collect(self) -> pl.DataFrame:
     return self.df_lazy.collect()
-=======
-    """Data source loading offline data from disk.
-    (1) select columns, e.g. `date`, `symbol`, x_columns, y_columns;
-    (2) select samples by universe;
-    (3) select samples in the date range;
-    (4) fill NaN with null (i.e. None in polars); Unlike pandas, computation on NaN results in NaN in polars.
-
-    Args:
-        # df (pl.LazyFrame): input lazy polars dataframe.
-        columns (list[str]): columns to select to construct dataset.
-        universe (Optional[str], optional): universe to use. Defaults to None.
-        date_range (Optional[tuple[Datetime, Datetime]], optional): filter on date range. Defaults to None.
-        date_col (Optional[str], optional): date column for date range filtering. Defaults to None.
-        fill_nan (bool, optional): whether fill NaN with null. Defaults to True.
-    """
-
-    name = "offline"
-
-    def __init__(
-        self,
-        data_path: Union[str, Path, List[str], List[Path]],
-        columns: list[str],
-        *,
-        universe: Optional[str] = None,
-        date_range: Optional[tuple[datetime.date, datetime.date]] = None,
-        date_col: Optional[str] = None,
-        fill_nan: bool = True,
-    ) -> None:
-        super().__init__()
-        df: pl.LazyFrame = pl.scan_parquet(data_path)
-
-        if universe:
-            df = df.filter(pl.col(universe))
-        # must be behind universe filter, because `universe` column is not in `columns``.
-        df = df.select(columns)
-        if date_range:
-            begin, end = date_range
-            begin = any2date(begin)
-            end = any2date(end)
-            if date_col is None:
-                raise ValueError(
-                    "date_col should not be None if date_range is not None."
-                )
-            else:
-                if date_col not in columns:
-                    raise ValueError(f"date_col {date_col} not available in columns.")
-            df = df.filter(pl.col(date_col).is_between(pl.lit(begin), pl.lit(end)))
-        if fill_nan:
-            df = df.with_columns(cs.numeric().fill_nan(pl.lit(None)))
-        self.df_lazy = df
-
-    def collect(self) -> pl.DataFrame:
-        return self.df_lazy.collect()
->>>>>>> b85f2e46
 
 
 def bars_ops_combinations(
@@ -225,7 +167,6 @@
           end=infer_end,
           df_lib="polars",
         )
-<<<<<<< HEAD
         df_1min = df_univ.join(df_1min, on=["date", "symbol"], how="left")
 
     if df_1min.shape[0] == 0:
@@ -423,174 +364,4 @@
         pl.col(_t).truediv(pl.col(_s)).sub(1.0).alias(f"ret_{_s}_{_d}m")
         for _s, _t, _d in all_slot_triples
       )
-      return df_ret
-=======
-        t = perf_counter() - s
-        logger.info(f"downsampling, time elapsed: {t:.2f}s")
-        data_complete = all(df.select(pl.col("count") == 10).to_series().to_list())
-        logger.info(f"all window has complete 10 minute bars: {data_complete}")
-
-        # long to wide
-        s = perf_counter()
-        slots = df.get_column("slot").unique().sort().to_list()
-        if self.verbose is True:
-            logger.info(
-                "[debug] df after downsample:", df.select(["date", "symbol"]).head(5)
-            )
-        df = df.pivot(index=["symbol", "date"], on="slot", values=agg_columns)
-        if self.verbose is True:
-            logger.info(
-                "[debug] df after pivot:", df.select(["date", "symbol"]).head(5)
-            )
-        name_mapping = {
-            f"{col}_slot_{slt}": f"{col}_{slt}"
-            for col, slt in itertools.product(agg_columns, slots)
-        }
-        df = df.rename(name_mapping)
-
-        if self.fill_nan:
-            df = df.with_columns(cs.numeric().fill_nan(pl.lit(None)))
-        t = perf_counter() - s
-        logger.info(f"dataframe pivot, shape: {df.shape}, time elapsed: {t:.2f}s")
-        return df
-
-
-class Online10minDatareaderDataSource(DataSource):
-    """Data source for inference loading 10min downsampled data from datareader."""
-
-    name = "online_10min_datareader"
-
-    def __init__(
-        self,
-        slot_range: Tuple[str, str],
-        *,
-        universe: Optional[str] = None,
-        date_range: Optional[tuple[datetime.date, datetime.date]] = None,
-        fill_nan: bool = True,
-    ) -> None:
-        super().__init__()
-        self.slot_range = slot_range
-        self.universe = universe
-        self.date_range = date_range
-        self.fill_nan = fill_nan
-
-    def collect(self) -> pl.DataFrame:
-        import importlib
-
-        cols = get_bars(feature_set="v2")
-        try:
-            dr = importlib.import_module("datareader")
-        except ImportError:
-            raise ImportError("Error: module datareader not found")
-        x_slots_l = get_time_slots(
-            start=self.slot_range[0],
-            end=self.slot_range[1],
-            freq_in_min=10,
-            bar_on_the_right=False,
-        )
-        x_slots_r = get_time_slots(
-            start=self.slot_range[0],
-            end=self.slot_range[1],
-            freq_in_min=10,
-            bar_on_the_right=True,
-        )
-        agg_pairs = ["avg", "stddevSamp"]
-        slot_dict = {rr: (ll, rr) for ll, rr in zip(x_slots_l, x_slots_r)}
-
-        df_merged = pl.DataFrame()
-        for r_slot, _slot_range in slot_dict.items():
-            # for loop in case the datareader explodes.
-            begin, end = _slot_range
-            df: pl.DataFrame = dr.read(
-                dr.meta.StockMinuteDownsample(
-                    time={r_slot: _slot_range},
-                    columns=cols,
-                    agg=agg_pairs,
-                    version="2",
-                    abbr=True,
-                    production=True,
-                ),
-                begin=begin,
-                end=end,
-                df_lib="polars",
-            )
-            if df_merged.is_empty():
-                df_merged = df
-            else:
-                df_merged = df_merged.join(df, on=["date", "symbol"], how="left")
-
-        if self.universe:
-            df_univ: pl.DataFrame = dr.read(
-                dr.m.StockUniverse(self.universe), begin=begin, end=end, df_lib="polars"
-            )
-            df_merged = df_univ.join(df_merged, on=["date", "symbol"], how="left")
-
-        df_merged.columns = [
-            c.replace("avg", "mean").replace("stddevSamp", "std")
-            for c in df_merged.columns
-        ]
-        if self.fill_nan:
-            df_merged = df_merged.with_columns(
-                cs.numeric().fill_nan(pl.lit(None))
-            )
-        return df_merged
-
-
-class IntradayReturnDataSource(DataSource):
-    name = "intraday_return"
-
-    def __init__(
-        self,
-        data_path: Path,
-        slot: str | list[str],
-        duration: str | list[str] = "20m",
-        price="close",
-    ) -> None:
-        super().__init__()
-        self.data_path = data_path
-        self.slot = slot if isinstance(slot, list) else [slot]
-        duration = duration if isinstance(duration, list) else [duration]
-        assert all([d[-1] == "m" for d in duration])
-        self.duration = [_parse_dhm(d)[1] for d in duration]
-        self.price = price
-
-    def collect(self) -> pl.DataFrame:
-        x_slots = get_time_slots(
-            start="0930", end="1500", freq_in_min=1, bar_on_the_right=True
-        )
-        l_indices = [x_slots.index(s) for s in self.slot]
-        import datetime
-        import itertools
-
-        all_triples = [
-            (ll, ll + dd, dd) for ll, dd in itertools.product(l_indices, self.duration)
-        ]
-        all_slot_triples = [
-            (x_slots[ll], x_slots[rr], dd) for ll, rr, dd in all_triples
-        ]
-        all_slots = set()
-
-        def slot_to_time(_x):
-            return datetime.datetime.strptime(_x, "%H%M").time()
-
-        for ll, rr, dd in all_slot_triples:
-            all_slots.add(slot_to_time(ll))
-            all_slots.add(slot_to_time(rr))
-
-        with pl.StringCache():
-            df = pl.scan_parquet(self.data_path)
-            df = df.filter(pl.col("time").dt.time().is_in(all_slots))
-            df = df.with_columns(
-                pl.col("time").dt.strftime("%H%M").alias("slot")
-            ).collect()
-
-            df_ret = df.pivot(
-                index=["symbol", "date"], on="slot", values=self.price
-            )
-            df = df_ret.drop([_s.strftime("%H%M") for _s in all_slots])
-            df_ret = df_ret.with_columns(
-                pl.col(_t).truediv(pl.col(_s)).sub(1.0).alias(f"ret_{_s}_{_d}m")
-                for _s, _t, _d in all_slot_triples
-            )
-            return df_ret
->>>>>>> b85f2e46
+      return df_ret