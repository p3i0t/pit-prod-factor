import datetime
import glob
import itertools
import os
from collections import defaultdict
from pathlib import Path
from time import perf_counter

import click
import polars as pl
import polars.selectors as cs
import ray
from loguru import logger

from pit import (
  InferencePipeline,
  TrainPipeline,
  __version__,
  get_bars,
  get_inference_config,
  get_training_config,
  list_prods,
)
from pit.config import read_config
from pit.download import (
<<<<<<< HEAD
  download_barra,
  download_lag_return,
  download_ohlcv_minute,
  download_return,
  download_stock_minute,
  download_stock_tick,
=======
  download_lag_return,
  download_return,
  download_stock_minute,
  download_tcalendar,
>>>>>>> ddee6608
  download_universe,
)
from pit.tcalendar import (
  adjust_date,
<<<<<<< HEAD
  adjust_tcalendar_slot_df,
=======
>>>>>>> ddee6608
  get_tcalendar_df,
  is_trading_day,
  load_tcalendar_list,
)
from pit.utils import any2date, any2ymd

# data of these tasks is stored as one file per date.
tasks_dict = {
  "bar_1m": download_stock_minute,
  "univ": download_universe,
  "return": download_return,
  "lag_return": download_lag_return,
<<<<<<< HEAD
  "ohlcv_1m": download_ohlcv_minute,
  "barra": download_barra,
  "tick": download_stock_tick,
=======
>>>>>>> ddee6608
}


# self-defined click ParamType by overriding the convert() method
# to convert the value (as str) to the desired type (date str)
class ExtendedDate(click.ParamType):
  name = "date"

  def convert(self, value, param, ctx):
    try:
      return any2ymd(str(value))
    except ValueError:
      self.fail(f"{value} is not a valid date or 'today'.", param, ctx)


# Instantiate the custom type to use with the click option
DateType = ExtendedDate()


class TaskNotSupportedError(Exception): ...


def _download_single_date_bar_1m(
  # *,
  task_name: str,
  tasks_dict: dict,
  item_dir: str,
  verbose: bool,
  _date: str,
) -> str | None:
  "keep it as a simple python function."
  df = tasks_dict[task_name](_date, _date)
  if df.is_empty():
    if verbose is True:
      click.echo(f"task {_date} is empty.")
    return
  df.write_parquet(f"{item_dir}/{_date}.parq")
  return _date


def _run_download_for_one_task(
  begin,
  end,
  task_name: str,
  verbose: bool = True,
  n_jobs: int = 10,
  cpus_per_task: int = 2,
):
  if task_name not in tasks_dict:
    click.echo(f"task {task_name} is not supported.")
    raise TaskNotSupportedError(f"task {task_name} is not one of {tasks_dict.keys()}.")
  if is_trading_day(begin):
    _begin = any2date(begin)
  else:
    _begin: datetime.date = adjust_date(begin, 1)
    if verbose is True:
      click.echo(f"begin date {begin} is not trading day, adjust to {_begin}")

  if is_trading_day(end) and datetime.datetime.now().strftime("%H%M") > "2300":
    _end = any2date(end)
    if verbose is True:
      click.echo(
<<<<<<< HEAD
        f"end date {end} is trading day and data is available at "
        f"now (till 2330), adjust to {_end}"
=======
        f"end date {end} is trading day and data is available at now (till 2330), adjust to {_end}"
>>>>>>> ddee6608
      )
  else:
    _end: datetime.date = adjust_date(end, -1)
    if verbose is True:
      click.echo(f"end date {end} is not trading day, adjust to {_end}")

  if _begin > _end:
    click.echo(
      f"begin date {_begin} is later than end date {_end}, no need to download."
    )
    return

  trading_dates = sorted(load_tcalendar_list(begin=_begin, end=_end))
  if verbose is True:
    click.echo(
<<<<<<< HEAD
      f"task {task_name}: {len(trading_dates)} jobs from "
      f"{trading_dates[0]} to {trading_dates[-1]}."
=======
      f"task {task_name}: {len(trading_dates)} jobs from {trading_dates[0]} to {trading_dates[-1]}."
>>>>>>> ddee6608
    )

  cfg = read_config()
  item_dir = Path(cfg.raw.dir).joinpath(task_name)

  existing_dates = sorted([d.split(".")[0] for d in os.listdir(item_dir)])
  if task_name in ["return", "lag_return"]:
    n_recent = 6
    existing_dates = existing_dates[:-n_recent]
  left_dates = sorted(set(trading_dates) - set(existing_dates))

  if len(left_dates) == 0:
    click.echo(f"{task_name} is up to date {datetime.datetime.now().date()}")
    return
  if verbose is True:
    click.echo(f"Download {task_name} to directory={item_dir}")
    click.echo(f"{len(trading_dates)} tasks in total")
    click.echo(f"{len(existing_dates)} tasks already exist.")
    click.echo(f"{len(left_dates)} tasks to be done.")

<<<<<<< HEAD
  if task_name in ["bar_1m", "tick", "ohlcv_1m"]:
=======
  if task_name == "bar_1m":
>>>>>>> ddee6608
    task_ids = []
    n_task_finished = 0
    for exp_id, d in enumerate(left_dates, 1):
      task_id = (
        ray.remote(_download_single_date_bar_1m)
        .options(name="x", num_cpus=cpus_per_task)
        .remote(task_name, tasks_dict, str(item_dir), verbose, d)
      )
      task_ids.append(task_id)
      if len(task_ids) >= n_jobs:
        dones, task_ids = ray.wait(task_ids, num_returns=1)
        ray.get(dones)
        n_task_finished += 1
        if verbose is True and n_task_finished % 10 == 0:
          click.echo(f"{n_task_finished} tasks finished.")
    ray.get(task_ids)

    click.echo(f"{len(left_dates)} tasks done.")
  else:
    # fetch all in one run since data is small.
    df = tasks_dict[task_name](left_dates[0], left_dates[-1])
    if df.is_empty():
      click.echo("dataframe is empty.")
      return
    for (d,), _df in df.partition_by(["date"], as_dict=True).items():
      _df.write_parquet(f"{item_dir}/{d:%Y-%m-%d}.parq")
    click.echo(f"task {task_name} done.")


@click.command()
@click.option(
  "--begin",
  default="2017-01-01",
  type=DateType,
  help="begin date, e.g. '20210101', '2021-01-01', 'today'.",
)
@click.option(
  "--end",
  default="today",
  type=DateType,
  help="end date, e.g. '20231001', '2023-10-01', or `today`.",
)
@click.option(
  "--task",
  "-t",
  "task_name",
  default="ohlcv_1m",
<<<<<<< HEAD
  type=click.Choice(
    ["return", "lag_return", "univ", "bar_1m", "tick", "barra", "ohlcv_1m", "all"]
  ),
=======
  type=click.Choice(["return", "lag_return", "univ", "bar_1m", "all"]),
>>>>>>> ddee6608
)
@click.option("--verbose", "-v", is_flag=True, help="whether to print details.")
@click.option(
  "--n_jobs",
  default=10,
  type=int,
  help="num of jobs in parallel (for bar_1m only), defaults to 10.",
)
@click.option(
  "--cpu_per_task",
  "n_cpu",
  default=2,
  type=int,
  help="num of cpus per task (for bar_1m only), defaults to 2.",
)
def download(begin, end, task_name, verbose, n_jobs, n_cpu):
  """Download data via datareader."""
  if task_name == "all":
    tasks = list(tasks_dict.keys())
  else:
    if task_name not in tasks_dict:
      click.echo(f"task {task_name} is not supported.")
      raise TaskNotSupportedError(
        f"task {task_name} is not one of {tasks_dict.keys()}."
      )
    tasks = [task_name]

  s = perf_counter()
  for task in tasks:
    click.echo(f"\U0001f680 {task=}.")
    _run_download_for_one_task(
      begin, end, task, verbose=verbose, n_jobs=n_jobs, cpus_per_task=n_cpu
    )

  t = perf_counter() - s
  click.echo(f"all tasks done in {t:.2f}s.")


@click.command()
@click.option("--n_jobs", default=10, type=int, help="number of parallel jobs.")
@click.option(
  "--cpu_per_task", "n_cpu", default=4, type=int, help="number of cpus per task."
)
@click.option("--verbose", "-v", is_flag=True, help="whether to print progress.")
def downsample10(n_jobs, n_cpu, verbose):
  """Downsample 1m to 10m."""
<<<<<<< HEAD
  import glob

=======
>>>>>>> ddee6608
  cfg = read_config()
  src_dir = Path(cfg.raw.dir).joinpath("bar_1m")
  tgt_dir = Path(cfg.derived.dir).joinpath("bar_10m")
  from pit.downsample import downsample_1m_to_10m

  if verbose is True:
    click.echo(f"downsample from {src_dir} to {tgt_dir}")
  Path(tgt_dir).mkdir(parents=True, exist_ok=True)
  import re

<<<<<<< HEAD
  import ray

=======
>>>>>>> ddee6608
  @ray.remote(max_calls=3)
  def _downsample(file):
    bars = get_bars("v3")
    downsample_1m_to_10m(pl.scan_parquet(f"{src_dir}/{file}"), bars=bars).write_parquet(
      f"{tgt_dir}/{file}"
    )
    return file

  src_files = set(glob.glob(f"{src_dir}/*.parq"))
  tgt_files = set(glob.glob(f"{tgt_dir}/*.parq"))

  src_dates = set([re.findall(r"\d{4}-\d{2}-\d{2}", d)[0] for d in src_files])
  tgt_dates = set([re.findall(r"\d{4}-\d{2}-\d{2}", d)[0] for d in tgt_files])
  left_dates = sorted(src_dates - tgt_dates)
  click.echo(f"{len(left_dates)} downsample tasks to be done.")
  left_files = [f"{d}.parq" for d in left_dates]

  s = perf_counter()
  task_ids = []
  n_task_finished = 0
  for exp_id, file in enumerate(left_files, 1):
    if verbose is True:
      click.echo(f"running on {file}")
    task_id = _downsample.options(
      name="x",
      num_cpus=n_cpu,
    ).remote(file=file)
    task_ids.append(task_id)

    if len(task_ids) >= n_jobs:
      dones, task_ids = ray.wait(task_ids, num_returns=1)
      ray.get(dones)
      n_task_finished += 1
      if verbose is True and n_task_finished % 10 == 0:
        click.echo(f"{n_task_finished} tasks finished.")
  ray.get(task_ids)
  click.echo("task downsample done.")
  t = perf_counter() - s
  click.echo(f"all tasks done in {t:.2f}s.")


def _merge_single_group(group_tag: str, group_dates: str | list[str]):
  if isinstance(group_dates, str):
    group_dates = [group_dates]

  cfg = read_config()
  dir_1m = Path(cfg.raw.dir).joinpath("bar_1m")
  dir_univ = Path(cfg.raw.dir).joinpath("univ")
  dir_ret = Path(cfg.raw.dir).joinpath("return")
  dir_lag_ret = Path(cfg.raw.dir).joinpath("lag_return")

  tgt_dir = Path(cfg.dataset.dir).joinpath("10m_v2")
  if not tgt_dir.exists():
    tgt_dir.mkdir(parents=True, exist_ok=True)
  # clear year and month group
  if len(group_tag) == 4 or len(group_tag) == 7:
    date_stems = [
      Path(_p).stem for _p in glob.glob(os.path.join(tgt_dir, f"{group_tag}*.parq"))
    ]
    for stem in date_stems:
      if stem != group_tag:
        os.remove(os.path.join(tgt_dir, f"{stem}.parq"))  # small files are replaced.
<<<<<<< HEAD
=======
    if os.path.exists(os.path.join(tgt_dir, f"{group_tag}.parq")):
      return
>>>>>>> ddee6608

  from dlkit.utils import get_time_slots

  from pit.downsample import downsample_1m_to_10m

  bars = get_bars("v2")
  slots = get_time_slots("0930", "1500", freq_in_min=10)
  v2_factors = [f"{_b}_{_agg}" for _b, _agg in itertools.product(bars, ["mean", "std"])]
  v2_cols = [f"{_f}_{_s}" for _f, _s in itertools.product(v2_factors, slots)]

  with pl.StringCache():
    df_list = []
    for _date in group_dates:
      df_univ = pl.scan_parquet(f"{dir_univ}/{_date}.parq").collect()
      bars = get_bars("v2")
      df_10m = downsample_1m_to_10m(
        pl.scan_parquet(f"{dir_1m}/{_date}.parq"), bars=bars
      )
      df_10m = df_10m.select(["date", "symbol"] + v2_cols)
      df_10m = df_10m.with_columns(pl.col("symbol").cast(pl.Categorical))
      df_ret = pl.scan_parquet(f"{dir_ret}/{_date}.parq").collect()
      df_lag_ret = pl.scan_parquet(f"{dir_lag_ret}/{_date}.parq").collect()
      df = df_univ.join(df_10m, on=["date", "symbol"], how="left")
      df = df.join(df_ret, on=["date", "symbol"], how="left")
      df = df.join(df_lag_ret, on=["date", "symbol"], how="left")
      df = df.with_columns(cs.numeric().cast(pl.Float32))
      # df.write_parquet(f"{tgt_dir}/{_date}.parq")
      df_list.append(df)
    df = pl.concat(df_list)
    df.write_parquet(f"{tgt_dir}/{group_tag}.parq")


@click.command()
@click.option(
  "--n_jobs", default=10, type=int, help="num of parallel jobs, defaults to 10."
)
@click.option(
  "--cpu_per_task",
  "n_cpu",
  default=2,
  type=int,
  help="number of cpus per task, defaults to 2.",
)
def generate_dataset(n_jobs, n_cpu):
  """Generate dataset from downloaded raw data."""
  cfg = read_config()
  dir_1m = Path(cfg.raw.dir).joinpath("bar_1m")
  dir_univ = Path(cfg.raw.dir).joinpath("univ")
  dir_ret = Path(cfg.raw.dir).joinpath("return")
  dir_lag_ret = Path(cfg.raw.dir).joinpath("lag_return")

  dates_1m = [Path(_p).stem for _p in glob.glob(os.path.join(dir_1m, "*.parq"))]
  dates_univ = [Path(_p).stem for _p in glob.glob(os.path.join(dir_univ, "*.parq"))]
  dates_ret = [Path(_p).stem for _p in glob.glob(os.path.join(dir_ret, "*.parq"))]
  dates_lag_ret = [
    Path(_p).stem for _p in glob.glob(os.path.join(dir_lag_ret, "*.parq"))
  ]

  src_dates = set(dates_1m) & set(dates_univ) & set(dates_ret) & set(dates_lag_ret)
  # always drop 6 recent dates to avoid incomplete data.
  src_dates = sorted(src_dates)[:-6]

  # merge dates as much as possible
  this_year = datetime.datetime.now().year
  this_month = datetime.datetime.now().month

  year_groups = defaultdict(list)
  for _date in src_dates:
<<<<<<< HEAD
    year = int(_date[:4])
    year_groups[year].append(_date)
=======
    if int(_date[:4]) == this_year:
      year_groups[_date[:4]].append(_date)
>>>>>>> ddee6608
  month_groups = defaultdict(list)
  for _date in src_dates:
    if int(_date[:4]) == this_year and int(_date[5:7]) < this_month:
      month_groups[_date[:7]].append(_date)
  date_groups = defaultdict(list)
  for _date in src_dates:
    if int(_date[:4]) == this_year and int(_date[5:7]) == this_month:
      date_groups[_date].append(_date)
<<<<<<< HEAD

  all_groups = year_groups | month_groups | date_groups

  s = perf_counter()
  task_ids = []
=======
  
  all_groups = year_groups | month_groups | date_groups
  click.echo(f"{len(src_dates)} dates in total, {len(year_groups)} year tasks (dates) to be merged.")

  s = perf_counter()
  task_ids = []
  n_task_finished = 0
>>>>>>> ddee6608
  for group_tag, group_dates in all_groups.items():
    task_id = (
      ray.remote(_merge_single_group)
      .options(
        name="x",
        num_cpus=n_cpu,
      )
      .remote(group_tag, group_dates)
    )
    task_ids.append(task_id)
<<<<<<< HEAD
  t = perf_counter() - s
  click.echo(f"total {len(src_dates)} tasks done in {t:.2f}s.")
=======

    if len(task_ids) >= n_jobs:
      dones, task_ids = ray.wait(task_ids, num_returns=1)
      ray.get(dones)
      n_task_finished += 1
      logger.info(f"{n_task_finished} tasks finished.")
  ray.get(task_ids)
  t = perf_counter() - s
  click.echo(f"{len(src_dates)} tasks done in {t:.2f}s.")
>>>>>>> ddee6608


@click.command()
@click.option(
  "--prod",
  "-p",
  default="1030",
  type=click.Choice(list_prods()),
  help="product name, defaults to `1030`.",
<<<<<<< HEAD
)
@click.option(
  "--milestone",
  "-m",
  type=DateType,
  default="today",
  help="milestone date of the model to train, defaults to `today`.",
)
@click.option(
=======
)
@click.option(
  "--milestone",
  "-m",
  type=DateType,
  default="today",
  help="milestone date of the model to train, defaults to `today`.",
)
@click.option(
>>>>>>> ddee6608
  "--universe",
  "-u",
  default="euniv_largemid",
  help="universe name, defaults to `euniv_largemid`.",
)
def train_single(prod, milestone, universe):
  """Train single model of given prod and milestone."""
  s = perf_counter()
  args = get_training_config(prod=prod, milestone=milestone, universe=universe)
  pipe = TrainPipeline(args)
  pipe.run()
  t = perf_counter() - s
  click.echo(f"train {prod} on milestone {milestone} done in {t:.2f}s.")


@click.command()
@click.option(
  "--prod",
  "-p",
  default="1030",
  type=click.Choice(list_prods()),
  help="product name, defaults to `1030`.",
)
@click.option(
  "--date",
  "-d",
  default="today",
  help="the date of data used for inference, defaults to `today`.",
)
@click.option(
  "--n_latest",
  default=1,
  type=int,
  help="number of latest models to use, defaults to 1.",
)
@click.option(
  "--universe",
  "-u",
  default="euniv_largemid",
  help="universe name, defaults to `euniv_largemid`.",
)
@click.option("--out-dir", "-o", default=None, help="output directory.")
@click.option("--verbose", "-v", is_flag=True, help="print more information.")
def infer_online(prod, date, n_latest, universe, out_dir, verbose):
  """Online inference on single date.

<<<<<<< HEAD
  For prod used at 0930 of next trading day, the date in the result
  is the next trading day after infer_date.
=======
  For prod used at 0930 of next trading day, the date in the result is the next trading day after infer_date.
>>>>>>> ddee6608
  """
  import sys
  from datetime import timedelta

  from pit.inference import InferenceMode, infer

  infer_date = any2date(date)
  args = get_inference_config(prod=prod, n_latest=n_latest, universe=universe)
  if not is_trading_day(infer_date):
    click.echo(f"generate date {infer_date} is not a trading date !!!")
    sys.exit(0)

  o = infer(
    args=args, infer_date=infer_date, mode=InferenceMode.online, verbose=verbose
  )

  assert isinstance(o, pl.DataFrame)
  if prod in ["0930", "0930_1h"]:
    next_date = adjust_date(infer_date, 1)
    # replace date with next_date
    o = o.with_columns(pl.lit(next_date).cast(pl.Date).alias("date"))

  slot = args.y_slots
  assert isinstance(slot, str)
  o = o.with_columns(
    pl.col("date")
    .cast(pl.Datetime(time_unit="ns"))
    .add(timedelta(hours=int(slot[:2]), minutes=int(slot[2:])))
    .alias("time")
  )

  cfg = read_config()
  infer_dir = Path(cfg.infer_dir)
  tgt_dir = infer_dir.joinpath(prod)
  tgt_dir.mkdir(parents=True, exist_ok=True)
  o = o.select(["date", "time", "symbol", args.tgt_column]).rename(
    mapping={args.tgt_column: "alpha"}
  )

  n_valid_values = (
    o.select([pl.col("alpha").is_not_nan() & pl.col("alpha").is_not_null()])
    .sum()
    .item()
  )

  if isinstance(o, pl.DataFrame):
    click.echo(
      f"infer on {args.universe}, {len(o)} symbols, {n_valid_values} real valid values."
    )

  use_date = next_date if prod in ["0930", "0930_1h"] else infer_date

  out_dir = Path(out_dir) if out_dir else tgt_dir
  out_dir.mkdir(parents=True, exist_ok=True)
  o.write_parquet(out_dir.joinpath(f"{use_date}.parq"))


@click.command()
@click.option(
  "--prod",
  "-p",
  default="1030",
  type=click.Choice(list_prods()),
  help="product name.",
)
@click.option(
  "--begin",
  "-b",
  default="2017-01-01",
  type=DateType,
  help="begin date, e.g. '20210101', '2021-01-01', 'today'.",
)
@click.option(
  "--end",
  "-e",
  default="today",
  type=DateType,
  help="end date, e.g. '20231001', '2023-10-01', or `today`.",
)
@click.option("--n_latest", default=1, type=int, help="number of latest models to use.")
@click.option("--universe", "-u", default="euniv_largemid", help="universe name.")
@click.option("--out-dir", "-o", default=None, help="output directory.")
def infer_hist(prod, begin, end, n_latest, universe, out_dir):
  """Inference on historical data.
<<<<<<< HEAD
  For prod used at 0930 of next trading day, the date in the result
  is the next trading day after infer_date.
=======
  For prod used at 0930 of next trading day, the date in the result is the next trading day after infer_date.
>>>>>>> ddee6608
  """
  # from pit.inference import infer, InferenceMode
  from datetime import timedelta

  args = get_inference_config(prod=prod, n_latest=n_latest, universe=universe)

  _begin = any2ymd(begin)
  _end = any2ymd(end)

  all_dates = [d.split(".")[0] for d in os.listdir(args.dataset_dir)]
  infer_dates = [d for d in all_dates if _begin <= d <= _end]

  s = perf_counter()
  ip = InferencePipeline(args=args)

  with pl.StringCache():
    df_list = []
    for infer_date in infer_dates:
      df: pl.LazyFrame = pl.scan_parquet(f"{args.dataset_dir}/{infer_date}.parq")
      if args.universe:
        df = df.filter(pl.col(args.universe))
      # must be behind universe filter, because `universe` column is not in `columns``.
      df = df.select(["date", "symbol"] + args.x_slot_columns)
      df = df.with_columns(pl.col(pl.NUMERIC_DTYPES).fill_nan(pl.lit(None)))
      df_list.append(ip(df.collect()))

    o = pl.concat(df_list)

  assert isinstance(o, pl.DataFrame)
  if prod in ["0930", "0930_1h"]:
    date_lag = get_tcalendar_df(n_next=1).filter(
      (pl.col("date") >= any2date(begin)) & (pl.col("date") <= any2date(end))
    )
    date_lag = date_lag.with_columns(pl.col(c).cast(pl.Date) for c in ["date", "next"])
    o = o.join(date_lag, on="date", how="left")
    o = o.drop(["date"])
    o = o.rename({"next": "date"})

  slot = args.y_slots
  assert isinstance(slot, str)
  o = o.with_columns(
    pl.col("date")
    .cast(pl.Datetime(time_unit="ns"))
    .add(timedelta(hours=int(slot[:2]), minutes=int(slot[2:])))
    .alias("time")
  )
  cfg = read_config()
  infer_dir = Path(cfg.infer_dir)
  tgt_dir = infer_dir.joinpath(prod)
  tgt_dir.mkdir(parents=True, exist_ok=True)

  use_begin = adjust_date(begin, 1) if prod in ["0930", "0930_1h"] else begin
  use_end = adjust_date(end, 1) if prod in ["0930", "0930_1h"] else end
  alpha = o.select(["date", "time", "symbol", args.tgt_column]).rename(
    mapping={args.tgt_column: "alpha"}
  )
  out_dir = Path(out_dir) if out_dir else tgt_dir
  out_dir.mkdir(parents=True, exist_ok=True)
  alpha.write_parquet(out_dir.joinpath(f"hist_{use_begin}_{use_end}.parq"))
  t = perf_counter() - s
  click.echo(f"Inference on {args.universe} done in {t:.2f}s.")
<<<<<<< HEAD


@click.command()
@click.option(
  "--duration",
  default="30m",
  type=click.Choice(["15m", "30m", "1h", "2h", "1d", "2d", "5d"]),
)
def compute_slot_return(duration):
  """compute returns for 8 intraday slots."""
  slots = ["0931", "1000", "1030", "1100", "1301", "1330", "1400", "1430"]
  times = [datetime.time(hour=int(s[:2]), minute=int(s[2:])) for s in slots]
  cfg = read_config()

  price_dir = os.path.join(cfg.raw.dir, "ohlcv_1m")
  cols = ["time", "symbol", "adj_close"]
  pl.enable_string_cache()
  df_price = pl.scan_parquet(price_dir + "/*.parq").select(cols).collect()

  df_price_left = df_price.filter(pl.col("time").dt.time().is_in(times))
  df_adj = adjust_tcalendar_slot_df(
    duration=duration, start_slot=slots
  )  # two columns: time, next_time
  end_times = (
    df_adj.select(pl.col("next_time").dt.time().unique()).to_series().to_list()
  )
  df_price_right = df_price.filter(pl.col("time").dt.time().is_in(end_times))

  df_merge = df_price_left.join(df_adj, on="time")
  df_merge = df_merge.join(
    df_price_right,
    left_on=["next_time", "symbol"],
    right_on=["time", "symbol"],
    suffix="_right",
  )

  df_ret = df_merge.select(
    pl.col("time").cast(pl.Date).alias("date"),
    pl.col("time"),
    pl.col("symbol"),
    pl.col("adj_close_right")
    .truediv(pl.col("adj_close"))
    .sub(1)
    .alias(f"ret_{duration}"),
  )

  item_dir = os.path.join(cfg.derived.dir, f"ret_{duration}")
  item_dir = Path(item_dir)
  item_dir.mkdir(parents=True, exist_ok=True)

  # df_
  for (d,), _df in df_ret.partition_by(["date"], as_dict=True).items():
    _df.write_parquet(f"{item_dir}/{d:%Y-%m-%d}.parq")
  click.echo("task slot return done.")
=======
>>>>>>> ddee6608


@click.group(invoke_without_command=True)
@click.pass_context
@click.version_option(version=__version__, message="%(version)s")
def pit(ctx):
  """Generator of Alpha Signal Pit."""
  if ctx.invoked_subcommand is None:
    click.echo(f"Pit Version: {__version__}")
    click.echo("No command was invoked. Use --help for more information.")


pit.add_command(train_single)
pit.add_command(download)
pit.add_command(generate_dataset)
pit.add_command(infer_hist)
pit.add_command(infer_online)

if __name__ == "__main__":
  pit()<|MERGE_RESOLUTION|>--- conflicted
+++ resolved
@@ -23,27 +23,17 @@
 )
 from pit.config import read_config
 from pit.download import (
-<<<<<<< HEAD
   download_barra,
   download_lag_return,
   download_ohlcv_minute,
   download_return,
   download_stock_minute,
   download_stock_tick,
-=======
-  download_lag_return,
-  download_return,
-  download_stock_minute,
-  download_tcalendar,
->>>>>>> ddee6608
   download_universe,
 )
 from pit.tcalendar import (
   adjust_date,
-<<<<<<< HEAD
   adjust_tcalendar_slot_df,
-=======
->>>>>>> ddee6608
   get_tcalendar_df,
   is_trading_day,
   load_tcalendar_list,
@@ -56,12 +46,9 @@
   "univ": download_universe,
   "return": download_return,
   "lag_return": download_lag_return,
-<<<<<<< HEAD
   "ohlcv_1m": download_ohlcv_minute,
   "barra": download_barra,
   "tick": download_stock_tick,
-=======
->>>>>>> ddee6608
 }
 
 
@@ -124,12 +111,8 @@
     _end = any2date(end)
     if verbose is True:
       click.echo(
-<<<<<<< HEAD
         f"end date {end} is trading day and data is available at "
         f"now (till 2330), adjust to {_end}"
-=======
-        f"end date {end} is trading day and data is available at now (till 2330), adjust to {_end}"
->>>>>>> ddee6608
       )
   else:
     _end: datetime.date = adjust_date(end, -1)
@@ -145,12 +128,8 @@
   trading_dates = sorted(load_tcalendar_list(begin=_begin, end=_end))
   if verbose is True:
     click.echo(
-<<<<<<< HEAD
       f"task {task_name}: {len(trading_dates)} jobs from "
       f"{trading_dates[0]} to {trading_dates[-1]}."
-=======
-      f"task {task_name}: {len(trading_dates)} jobs from {trading_dates[0]} to {trading_dates[-1]}."
->>>>>>> ddee6608
     )
 
   cfg = read_config()
@@ -171,11 +150,7 @@
     click.echo(f"{len(existing_dates)} tasks already exist.")
     click.echo(f"{len(left_dates)} tasks to be done.")
 
-<<<<<<< HEAD
   if task_name in ["bar_1m", "tick", "ohlcv_1m"]:
-=======
-  if task_name == "bar_1m":
->>>>>>> ddee6608
     task_ids = []
     n_task_finished = 0
     for exp_id, d in enumerate(left_dates, 1):
@@ -223,13 +198,9 @@
   "-t",
   "task_name",
   default="ohlcv_1m",
-<<<<<<< HEAD
   type=click.Choice(
     ["return", "lag_return", "univ", "bar_1m", "tick", "barra", "ohlcv_1m", "all"]
   ),
-=======
-  type=click.Choice(["return", "lag_return", "univ", "bar_1m", "all"]),
->>>>>>> ddee6608
 )
 @click.option("--verbose", "-v", is_flag=True, help="whether to print details.")
 @click.option(
@@ -276,11 +247,6 @@
 @click.option("--verbose", "-v", is_flag=True, help="whether to print progress.")
 def downsample10(n_jobs, n_cpu, verbose):
   """Downsample 1m to 10m."""
-<<<<<<< HEAD
-  import glob
-
-=======
->>>>>>> ddee6608
   cfg = read_config()
   src_dir = Path(cfg.raw.dir).joinpath("bar_1m")
   tgt_dir = Path(cfg.derived.dir).joinpath("bar_10m")
@@ -291,11 +257,6 @@
   Path(tgt_dir).mkdir(parents=True, exist_ok=True)
   import re
 
-<<<<<<< HEAD
-  import ray
-
-=======
->>>>>>> ddee6608
   @ray.remote(max_calls=3)
   def _downsample(file):
     bars = get_bars("v3")
@@ -358,11 +319,8 @@
     for stem in date_stems:
       if stem != group_tag:
         os.remove(os.path.join(tgt_dir, f"{stem}.parq"))  # small files are replaced.
-<<<<<<< HEAD
-=======
     if os.path.exists(os.path.join(tgt_dir, f"{group_tag}.parq")):
       return
->>>>>>> ddee6608
 
   from dlkit.utils import get_time_slots
 
@@ -431,13 +389,8 @@
 
   year_groups = defaultdict(list)
   for _date in src_dates:
-<<<<<<< HEAD
-    year = int(_date[:4])
-    year_groups[year].append(_date)
-=======
     if int(_date[:4]) == this_year:
       year_groups[_date[:4]].append(_date)
->>>>>>> ddee6608
   month_groups = defaultdict(list)
   for _date in src_dates:
     if int(_date[:4]) == this_year and int(_date[5:7]) < this_month:
@@ -446,13 +399,6 @@
   for _date in src_dates:
     if int(_date[:4]) == this_year and int(_date[5:7]) == this_month:
       date_groups[_date].append(_date)
-<<<<<<< HEAD
-
-  all_groups = year_groups | month_groups | date_groups
-
-  s = perf_counter()
-  task_ids = []
-=======
   
   all_groups = year_groups | month_groups | date_groups
   click.echo(f"{len(src_dates)} dates in total, {len(year_groups)} year tasks (dates) to be merged.")
@@ -460,7 +406,6 @@
   s = perf_counter()
   task_ids = []
   n_task_finished = 0
->>>>>>> ddee6608
   for group_tag, group_dates in all_groups.items():
     task_id = (
       ray.remote(_merge_single_group)
@@ -471,10 +416,6 @@
       .remote(group_tag, group_dates)
     )
     task_ids.append(task_id)
-<<<<<<< HEAD
-  t = perf_counter() - s
-  click.echo(f"total {len(src_dates)} tasks done in {t:.2f}s.")
-=======
 
     if len(task_ids) >= n_jobs:
       dones, task_ids = ray.wait(task_ids, num_returns=1)
@@ -484,7 +425,6 @@
   ray.get(task_ids)
   t = perf_counter() - s
   click.echo(f"{len(src_dates)} tasks done in {t:.2f}s.")
->>>>>>> ddee6608
 
 
 @click.command()
@@ -494,7 +434,6 @@
   default="1030",
   type=click.Choice(list_prods()),
   help="product name, defaults to `1030`.",
-<<<<<<< HEAD
 )
 @click.option(
   "--milestone",
@@ -504,17 +443,6 @@
   help="milestone date of the model to train, defaults to `today`.",
 )
 @click.option(
-=======
-)
-@click.option(
-  "--milestone",
-  "-m",
-  type=DateType,
-  default="today",
-  help="milestone date of the model to train, defaults to `today`.",
-)
-@click.option(
->>>>>>> ddee6608
   "--universe",
   "-u",
   default="euniv_largemid",
@@ -561,12 +489,8 @@
 def infer_online(prod, date, n_latest, universe, out_dir, verbose):
   """Online inference on single date.
 
-<<<<<<< HEAD
   For prod used at 0930 of next trading day, the date in the result
   is the next trading day after infer_date.
-=======
-  For prod used at 0930 of next trading day, the date in the result is the next trading day after infer_date.
->>>>>>> ddee6608
   """
   import sys
   from datetime import timedelta
@@ -651,12 +575,8 @@
 @click.option("--out-dir", "-o", default=None, help="output directory.")
 def infer_hist(prod, begin, end, n_latest, universe, out_dir):
   """Inference on historical data.
-<<<<<<< HEAD
   For prod used at 0930 of next trading day, the date in the result
   is the next trading day after infer_date.
-=======
-  For prod used at 0930 of next trading day, the date in the result is the next trading day after infer_date.
->>>>>>> ddee6608
   """
   # from pit.inference import infer, InferenceMode
   from datetime import timedelta
@@ -718,7 +638,6 @@
   alpha.write_parquet(out_dir.joinpath(f"hist_{use_begin}_{use_end}.parq"))
   t = perf_counter() - s
   click.echo(f"Inference on {args.universe} done in {t:.2f}s.")
-<<<<<<< HEAD
 
 
 @click.command()
@@ -773,8 +692,6 @@
   for (d,), _df in df_ret.partition_by(["date"], as_dict=True).items():
     _df.write_parquet(f"{item_dir}/{d:%Y-%m-%d}.parq")
   click.echo("task slot return done.")
-=======
->>>>>>> ddee6608
 
 
 @click.group(invoke_without_command=True)
